import os
import json
import uuid
from pytz import timezone
from datetime import datetime, timedelta
from apscheduler.schedulers.asyncio import AsyncIOScheduler
from apscheduler.triggers.cron import CronTrigger
from apscheduler.triggers.date import DateTrigger
from astrbot.api.event import filter, AstrMessageEvent, MessageChain, MessageEventResult
from astrbot.api.star import Context, Star, register
from astrbot.api import logger
from astrbot.core.star.filter.event_message_type import EventMessageType
# from astrbot.core.star.filter.event_message_type import EventMessageType



@register("todo_plugin", "lopop", "定时任务插件：创建待办事项并在指定时间提醒", "1.1.0")
class TodoPlugin(Star):

    def __init__(self, context: Context):
        super().__init__(context)
        plugin_dir = os.path.dirname(os.path.abspath(__file__))
        self.tasks_file = os.path.join(plugin_dir,"todo_tasks.json")
        self.users_file = os.path.join(plugin_dir,"users.json")
        self.tasks = self.load_tasks()
        self.users = self.load_users()
        self.scheduler = AsyncIOScheduler()
        self.scheduler.start()
        for task in self.tasks:
            self.schedule_task(task)
    
    def load_tasks(self):
        """从 JSON 文件中加载任务列表"""
        if os.path.exists(self.tasks_file):
            try:
                with open(self.tasks_file, "r", encoding="utf-8") as f:
                    return json.load(f)
            except Exception as e:
                logger.error(f"加载任务失败: {e}")
                return []
        else:
            return []

    def load_users(self):
        """从 JSON 文件中加载用户列表"""
        if os.path.exists(self.users_file):
            try:
                with open(self.users_file, "r", encoding="utf-8") as f:
                    data = json.load(f)
                    if isinstance(data, list):
                        return data
                    else:
                        return []
            except Exception as e:
                logger.error(f"加载用户数据失败: {e}")
                return []
        else:
            return []

    def save_tasks(self, tasks):
        """将任务列表写入 JSON 文件"""
        try:
            with open(self.tasks_file, "w", encoding="utf-8") as f:
                json.dump(tasks, f, ensure_ascii=False, indent=4)
        except Exception as e:
            logger.error(f"保存任务失败: {e}")
    def save_users(self):
        """将用户列表写入 JSON 文件"""
        try:
            with open(self.users_file, "w", encoding="utf-8") as f:
                json.dump(self.users, f, ensure_ascii=False, indent=4)
        except Exception as e:
            logger.error(f"保存用户数据失败: {e}")
    
    def add_user(self, user_origin: str):
        """如果用户未记录，则添加到列表中"""
        if user_origin not in self.users:
            self.users.append(user_origin)
            self.save_users()
    def add_task(self, msg_origin: str, time_str: str, content: str,
                 recurring: bool):
        """添加任务,返回任务ID"""
        task_id = str(uuid.uuid4())
        task = {
            "id": task_id,
            "msg_origin": msg_origin,
            "time_str": time_str,  
            "content": content,
            "recurring": recurring,
        }
        self.tasks.append(task)
        self.save_tasks(self.tasks)
        self.schedule_task(task)
        return task_id

    def remove_task(self, task_id: str):
        """删除任务，同时取消调度"""
        try:
            self.scheduler.remove_job(task_id)
        except Exception as e:
            logger.error(f"移除调度任务失败: {e}")
        self.tasks = [t for t in self.tasks if t["id"] != task_id]
        self.save_tasks(self.tasks)

    def schedule_task(self, task: dict):
        """为任务添加调度，支持每日重复和一次性任务"""
        time_str = task["time_str"]
        try:
            if ":" in time_str:
                hour, minute = map(int, time_str.split(":"))
            elif "：" in time_str:
                hour, minute = map(int, time_str.split("："))
        except Exception as e:
            logger.error(f"任务 {task['id']} 时间格式错误: {time_str}")
            return

        async def job_func():           
            await self.execute_task(task)

        if task["recurring"]:
            trigger = CronTrigger(hour=hour,minute=minute,timezone="Asia/Shanghai")
            self.scheduler.add_job(job_func, trigger=trigger, id=task["id"])
        else:
            run_date = self.compute_next_datetime(hour, minute)
            trigger = DateTrigger(run_date=run_date, timezone="Asia/Shanghai")
            self.scheduler.add_job(job_func, trigger=trigger, id=task["id"])

    def compute_next_datetime(self, hour: int, minute: int):
        """计算距离现在最近的指定时间点"""
        now = datetime.now()
        run_date = now.replace(hour=hour,
                               minute=minute,
                               second=0,
                               microsecond=0)
        if run_date <= now:
            run_date += timedelta(days=1)
        return run_date

    async def execute_task(self, task: dict):
        """任务到时时调用：使用 LLM 生成提醒文本并发送给用户，非重复任务执行后删除"""
        config = self.context.get_config()
        persona_config = config["persona"][0]
        prompt = persona_config["prompt"]

        llm_response = await self.context.get_using_provider().text_chat(
            prompt=task["content"],
            session_id=None,
            contexts=[],
            image_urls=[],
            func_tool=None,
            system_prompt=prompt,
        )
        message_chain = MessageChain().message(llm_response.completion_text)
        await self.context.send_message(task["msg_origin"], message_chain)

        # # 如果是一次性任务，执行后自动删除
        if not task["recurring"]:
            self.tasks = [t for t in self.tasks if t["id"] != task['id']]
            self.save_tasks(self.tasks)
            

    @filter.command_group("todo")
    def todo(self):
        """待办任务管理命令组"""
        pass

    @todo.command("add")
    async def todo_add(
        self,
        event: AstrMessageEvent,
        recurring: str,
        time_str: str,
        *,
        content: str,
    ):
        """
        添加任务：
            time_str: 时间，格式 "HH:MM"（例如 "14:30")
            recurring: 是否每日重复任务 "每天" 或 "一次" 
            content: 待办事项内容
        示例:
            /todo add 每天 14:30 喝水
            /todo add 一次 18:00 买菜
        """
        if recurring == "每天":
            recurring_bool = True
        elif recurring == "一次":
            recurring_bool = False
        else:
            recurring_bool = False
        self.add_task(event.unified_msg_origin, time_str, content,
                                recurring_bool)
        yield event.plain_result(
            f"任务添加成功,时间: {time_str}, 重复: {recurring_bool}")

    @todo.command("ls")
    async def todo_list(self, event: AstrMessageEvent):
        """
        查看当前用户的任务列表
        """
        user_origin = event.unified_msg_origin
        user_tasks = [t for t in self.tasks if t["msg_origin"] == user_origin]
        if not user_tasks:
            yield event.plain_result("您当前没有任务。")
        else:
            msg = "您的任务列表：\n"
            for t in user_tasks:
                msg += f"ID: {t['id']} 时间: {t['time_str']} 重复: {t['recurring']} 内容: {t['content']}\n"
            yield event.plain_result(msg)

    @todo.command("del")
    async def todo_delete(self, event: AstrMessageEvent, task_id: str):
        """
        删除任务：
            task_id: 任务ID
        示例:
            /todo delete <任务ID>
        """
        task = next(
            (t for t in self.tasks if t["id"] == task_id
             and t["msg_origin"] == event.unified_msg_origin),
            None,
        )
        if not task:
            yield event.plain_result("任务不存在或不属于您。")
        else:
            self.remove_task(task_id)
            yield event.plain_result("任务已删除。")

    @todo.command("help")
    async def todo_help(self, event: AstrMessageEvent):
        """
        帮助信息
        """
        yield event.plain_result("""待办任务管理命令组：
<<<<<<< HEAD
            /todo add <每天/一次> <HH:MM>  <内容> 添加任务
=======
            /todo add <每天/一次> <HH:MM> <内容> 添加任务
>>>>>>> 10dc893b
            /todo ls 查看任务列表
            /todo del <任务ID> 删除任务
        例子:
            /todo add 每天 02:30 喝水 (每天14:30提醒我喝水)
            /todo add 每天 2：30 喝水 (效果同上可用中文的分号,只有个位前面可以不用加0)                     
            /todo add 一次 14:30 喝水 (14:30提醒我喝水,完成后该任务会自动删除)""")

    async def broadcast_message(self, content: str):
        """向所有记录的用户广播消息"""
        message_chain = MessageChain().message(content)
        for user in self.users:
            try:
                await self.context.send_message(user, message_chain)
            except Exception as e:
                logger.error(f"发送给用户 {user} 失败: {e}")

    @filter.event_message_type(EventMessageType.PRIVATE_MESSAGE)
    async def record_user(self, event: AstrMessageEvent):
        self.add_user(event.unified_msg_origin)  
    @filter.permission_type(filter.PermissionType.ADMIN)
    @filter.command("optip")
    async def optip(self, event: AstrMessageEvent, action: str, time_str: str = None, *, content: str = None):  
        action = action.lower().strip()
        if action == "list":
            if not self.users:
                yield event.plain_result("目前没有记录到任何用户。")
            else:
                msg = "已记录的用户列表：\n" + "\n".join(self.users)
                yield event.plain_result(msg)
        elif action == "immediate":
            if not content:
                yield event.plain_result("请提供广播内容。")
                return
            await self.broadcast_message(content)
            yield event.plain_result("立即广播已发送。")
        elif action == "schedule":
            if not time_str or not content:
                yield event.plain_result("请提供时间（格式 HH:MM）和广播内容。")
                return
            try:
                hour, minute = map(int, time_str.split(":"))
            except Exception as e:
                yield event.plain_result("时间格式错误，请使用 HH:MM 格式。")
                return
            run_date = self.compute_next_datetime(hour, minute)
            
            # 定时广播任务：使用 DateTrigger 实现一次性调度
            async def job_func():
                await self.broadcast_message(content)
                logger.info("定时广播任务已执行。")
            
            trigger = DateTrigger(run_date=run_date, timezone="Asia/Shanghai")
            self.scheduler.add_job(job_func, trigger=trigger, id=uuid.uuid4().hex)
            yield event.plain_result(f"广播任务已安排，在 {run_date.strftime('%Y-%m-%d %H:%M:%S')} 执行。")
        elif action == "help":
            msg="""管理广播任务：
          - action: "schedule" 定时广播, "immediate" 立即广播, "list" 查看已记录的用户列表
          - 若 action 为 "schedule"，需提供 time_str（格式 "HH:MM"）和广播内容
          - 若 action 为 "immediate"，直接广播提供的内容
          示例:
            /optip schedule 14:30 今天天气很好，记得出门防晒！
            /optip immediate 现在开始紧急广播！
            /optip list"""
            yield event.plain_result(msg)
        else:
            yield event.plain_result("未知的操作，请使用 'schedule', 'immediate' , 'list' , 'help'。")<|MERGE_RESOLUTION|>--- conflicted
+++ resolved
@@ -233,11 +233,9 @@
         帮助信息
         """
         yield event.plain_result("""待办任务管理命令组：
-<<<<<<< HEAD
+
+            /todo add <每天/一次> <HH:MM> <内容> 添加任务
             /todo add <每天/一次> <HH:MM>  <内容> 添加任务
-=======
-            /todo add <每天/一次> <HH:MM> <内容> 添加任务
->>>>>>> 10dc893b
             /todo ls 查看任务列表
             /todo del <任务ID> 删除任务
         例子:
